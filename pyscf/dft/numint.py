--- conflicted
+++ resolved
@@ -684,12 +684,8 @@
                 aow = numpy.einsum('npi,np->pi', ao, wv, out=aow)
                 vmat[idm] += _dot_ao_ao(mol, ao[0], aow, mask, shls_slice, ao_loc)
                 rho = exc = vxc = vrho = vsigma = wv = None
-<<<<<<< HEAD
         vvrho = vvweight = vvcoords = None
-    else:
-=======
     elif xctype == 'MGGA':
->>>>>>> fb248a76
         if (any(x in xc_code.upper() for x in ('CC06', 'CS', 'BR89', 'MK00'))):
             raise NotImplementedError('laplacian in meta-GGA method')
         ao_deriv = 2
@@ -1016,13 +1012,9 @@
         for i in range(nset):  # for (\nabla\mu) \nu + \mu (\nabla\nu)
             vmat[i] = vmat[i] + vmat[i].T.conj()
 
-<<<<<<< HEAD
     elif xctype == 'NLC':
         raise NotImplementedError('NLC')
-    else:
-=======
     elif xctype == 'MGGA':
->>>>>>> fb248a76
         raise NotImplementedError('meta-GGA')
 
     if isinstance(dms, numpy.ndarray) and dms.ndim == 2:
@@ -1128,13 +1120,9 @@
         for i in range(nset):  # for (\nabla\mu) \nu + \mu (\nabla\nu)
             vmat[i] = vmat[i] + vmat[i].T.conj()
 
-<<<<<<< HEAD
     elif xctype == 'NLC':
         raise NotImplementedError('NLC')
-    else:
-=======
     elif xctype == 'MGGA':
->>>>>>> fb248a76
         raise NotImplementedError('meta-GGA')
 
     if isinstance(dms_alpha, numpy.ndarray) and dms_alpha.ndim == 2:
@@ -1274,14 +1262,10 @@
         for i in range(nset):  # for (\nabla\mu) \nu + \mu (\nabla\nu)
             vmat[0,i] = vmat[0,i] + vmat[0,i].T.conj()
             vmat[1,i] = vmat[1,i] + vmat[1,i].T.conj()
-<<<<<<< HEAD
 
     elif xctype == 'NLC':
         raise NotImplementedError('NLC')
-    else:
-=======
     elif xctype == 'MGGA':
->>>>>>> fb248a76
         raise NotImplementedError('meta-GGA')
 
     if isinstance(dma, numpy.ndarray) and dma.ndim == 2:
@@ -1385,13 +1369,9 @@
         ao_deriv = 0
     elif xctype == 'GGA':
         ao_deriv = 1
-<<<<<<< HEAD
     elif xctype == 'NLC':
         raise NotImplementedError('NLC')
-    else:
-=======
     elif xctype == 'MGGA':
->>>>>>> fb248a76
         raise NotImplementedError('meta-GGA')
 
     if spin == 0:
@@ -1566,7 +1546,7 @@
         [1   , (0. , 0.757  , 0.587)] ],
         basis = '6311g**',)
     mf = dft.RKS(mol)
-    mf.grids.atom_grid = {"H": (30, 194), "O": (30, 194),},
+    mf.grids.atom_grid = {"H": (30, 194), "O": (30, 194),}
     mf.grids.prune = None
     mf.grids.build()
     dm = mf.get_init_guess(key='minao')
