#!/usr/bin/env python
# Copyright 2014-2018 The PySCF Developers. All Rights Reserved.
#
# Licensed under the Apache License, Version 2.0 (the "License");
# you may not use this file except in compliance with the License.
# You may obtain a copy of the License at
#
#     http://www.apache.org/licenses/LICENSE-2.0
#
# Unless required by applicable law or agreed to in writing, software
# distributed under the License is distributed on an "AS IS" BASIS,
# WITHOUT WARRANTIES OR CONDITIONS OF ANY KIND, either express or implied.
# See the License for the specific language governing permissions and
# limitations under the License.
#
# Author: Qiming Sun <osirpt.sun@gmail.com>
#
# Ref:
# Chem Phys Lett, 256, 454
# J. Mol. Struct. THEOCHEM, 914, 3
#

from functools import reduce
import numpy
from pyscf import lib
from pyscf.lib import logger
from pyscf.ao2mo import _ao2mo
from pyscf.tdscf import rhf
from pyscf.pbc.dft import numint
from pyscf.pbc.scf.newton_ah import _gen_rhf_response
from pyscf import __config__

REAL_EIG_THRESHOLD = getattr(__config__, 'pbc_tdscf_rhf_TDDFT_pick_eig_threshold', 1e-3)
POSTIVE_EIG_THRESHOLD = getattr(__config__, 'pbc_tdscf_rhf_TDDFT_positive_eig_threshold', 1e-3)

class TDA(rhf.TDA):
#FIXME: numerically unstable with small mesh?
#TODO: Add a warning message for small mesh.

    conv_tol = getattr(__config__, 'pbc_tdscf_rhf_TDA_conv_tol', 1e-6)

    def __init__(self, mf):
        from pyscf.pbc import scf
        assert(isinstance(mf, scf.khf.KSCF))
        self.cell = mf.cell
        rhf.TDA.__init__(self, mf)
        from pyscf.pbc.df.df_ao2mo import warn_pbc2d_eri
        warn_pbc2d_eri(mf)

    def get_vind(self, mf):
        singlet = self.singlet
        cell = mf.cell
        kpts = mf.kpts

        mo_coeff = mf.mo_coeff
        mo_energy = mf.mo_energy
        mo_occ = mf.mo_occ
        nkpts = len(mo_occ)
        nao, nmo = mo_coeff[0].shape
        occidx = [numpy.where(mo_occ[k]==2)[0] for k in range(nkpts)]
        viridx = [numpy.where(mo_occ[k]==0)[0] for k in range(nkpts)]
        orbo = [mo_coeff[k][:,occidx[k]] for k in range(nkpts)]
        orbv = [mo_coeff[k][:,viridx[k]] for k in range(nkpts)]
<<<<<<< HEAD
        eai = _get_eai(mo_energy, mo_occ)
=======
        e_ia = _get_e_ia(mo_energy, mo_occ)
>>>>>>> 926faa23
        # FIXME: hdiag corresponds to the orbital energy with the exxdiv
        # correction. The integrals in A, B matrices do not have the
        # contribution from the exxdiv. Should the exchange correction be
        # removed from hdiag?
<<<<<<< HEAD
        hdiag = numpy.hstack([x.ravel() for x in eai])
=======
        hdiag = numpy.hstack([x.ravel() for x in e_ia])
>>>>>>> 926faa23

        mem_now = lib.current_memory()[0]
        max_memory = max(2000, self.max_memory*.8-mem_now)
        vresp = _gen_rhf_response(mf, singlet, hermi=0, max_memory=max_memory)

        def vind(zs):
            nz = len(zs)
            z1s = [_unpack(z, mo_occ) for z in zs]
            dmov = numpy.empty((nz,nkpts,nao,nao), dtype=numpy.complex128)
            for i in range(nz):
                for k in range(nkpts):
                    # *2 for double occupancy
                    dm1 = z1s[i][k] * 2
                    dmov[i,k] = reduce(numpy.dot, (orbo[k], dm1, orbv[k].conj().T))

<<<<<<< HEAD
            with lib.temporary_env(mf, exxdiv=None):
                v1ao = vresp(dmvo)
=======
            v1ao = vresp(dmov)
>>>>>>> 926faa23
            v1s = []
            for i in range(nz):
                dm1 = z1s[i]
                for k in range(nkpts):
                    v1vo = reduce(numpy.dot, (orbo[k].conj().T, v1ao[i,k], orbv[k]))
                    v1vo += e_ia[k] * dm1[k]
                    v1s.append(v1vo.ravel())
            return lib.asarray(v1s).reshape(nz,-1)
        return vind, hdiag

    def init_guess(self, mf, nstates=None):
        if nstates is None: nstates = self.nstates

        mo_energy = mf.mo_energy
        mo_occ = mf.mo_occ
        e_ia = numpy.hstack([x.ravel() for x in _get_e_ia(mo_energy, mo_occ)])

        nov = e_ia.size
        nroot = min(nstates, nov)
        x0 = numpy.zeros((nroot, nov))
        idx = numpy.argsort(e_ia.ravel())
        for i in range(nroot):
            x0[i,idx[i]] = 1  # lowest excitations
        return x0

    def kernel(self, x0=None):
        '''TDA diagonalization solver
        '''
        self.check_sanity()
        self.dump_flags()

        vind, hdiag = self.get_vind(self._scf)
        precond = self.get_precond(hdiag)

        if x0 is None:
            x0 = self.init_guess(self._scf, self.nstates)
        self.converged, self.e, x1 = \
                lib.davidson1(vind, x0, precond,
                              tol=self.conv_tol,
                              nroots=self.nstates, lindep=self.lindep,
                              max_space=self.max_space,
                              verbose=self.verbose)

        mo_occ = self._scf.mo_occ
# 1/sqrt(2) because self.x is for alpha excitation amplitude and 2(X^+*X) = 1
        self.xy = [(_unpack(xi*numpy.sqrt(.5), mo_occ), 0) for xi in x1]
        return self.e, self.xy
CIS = TDA


class TDHF(TDA):
    def get_vind(self, mf):
        '''
        [ A   B ][X]
        [-B* -A*][Y]
        '''
        singlet = self.singlet
        cell = mf.cell
        kpts = mf.kpts

        mo_coeff = mf.mo_coeff
        mo_energy = mf.mo_energy
        mo_occ = mf.mo_occ
        nkpts = len(mo_occ)
        nao, nmo = mo_coeff[0].shape
        occidx = [numpy.where(mo_occ[k]==2)[0] for k in range(nkpts)]
        viridx = [numpy.where(mo_occ[k]==0)[0] for k in range(nkpts)]
        orbo = [mo_coeff[k][:,occidx[k]] for k in range(nkpts)]
        orbv = [mo_coeff[k][:,viridx[k]] for k in range(nkpts)]
        e_ia = _get_e_ia(mo_energy, mo_occ)
        hdiag = numpy.hstack([x.ravel() for x in e_ia])
        tot_x = hdiag.size
        hdiag = numpy.hstack((hdiag, hdiag))

        mem_now = lib.current_memory()[0]
        max_memory = max(2000, self.max_memory*.8-mem_now)
        vresp = _gen_rhf_response(mf, singlet, hermi=0, max_memory=max_memory)

        def vind(xys):
            nz = len(xys)
            z1xs = [_unpack(xy[:tot_x], mo_occ) for xy in xys]
            z1ys = [_unpack(xy[tot_x:], mo_occ) for xy in xys]
            dmov = numpy.empty((nz,nkpts,nao,nao), dtype=numpy.complex128)
            for i in range(nz):
                for k in range(nkpts):
                    # *2 for double occupancy
                    dmx = z1xs[i][k] * 2
                    dmy = z1ys[i][k] * 2
                    dmov[i,k] = reduce(numpy.dot, (orbo[k], dmx, orbv[k].T.conj()))
                    dmov[i,k]+= reduce(numpy.dot, (orbv[k], dmy.T, orbo[k].T.conj()))

<<<<<<< HEAD
            with lib.temporary_env(mf, exxdiv=None):
                v1ao = vresp(dmvo)
=======
            v1ao = vresp(dmov)
>>>>>>> 926faa23
            v1s = []
            for i in range(nz):
                dmx = z1xs[i]
                dmy = z1ys[i]
                v1xs = []
                v1ys = []
                for k in range(nkpts):
                    v1x = reduce(numpy.dot, (orbo[k].T.conj(), v1ao[i,k], orbv[k]))
                    v1y = reduce(numpy.dot, (orbv[k].T.conj(), v1ao[i,k], orbo[k])).T
                    v1x+= e_ia[k] * dmx[k]
                    v1y+= e_ia[k] * dmy[k]
                    v1xs.append(v1x.ravel())
                    v1ys.append(-v1y.ravel())
                v1s += v1xs + v1ys
            return lib.asarray(v1s).reshape(nz,-1)
        return vind, hdiag

    def init_guess(self, mf, nstates=None):
        x0 = TDA.init_guess(self, mf, nstates)
        y0 = numpy.zeros_like(x0)
        return numpy.hstack((x0,y0))

    def kernel(self, x0=None):
        '''TDHF diagonalization with non-Hermitian eigenvalue solver
        '''
        logger.warn(self, 'PBC-TDDFT is an experimental feature. '
                    'It is numerically sensitive to the accuracy of integrals '
                    '(relating to cell.precision).')

        self.check_sanity()
        self.dump_flags()

        vind, hdiag = self.get_vind(self._scf)
        precond = self.get_precond(hdiag)
        if x0 is None:
            x0 = self.init_guess(self._scf, self.nstates)

        # We only need positive eigenvalues
        def pickeig(w, v, nroots, envs):
            realidx = numpy.where((abs(w.imag) < REAL_EIG_THRESHOLD) &
                                  (w.real > POSTIVE_EIG_THRESHOLD))[0]
            return lib.linalg_helper._eigs_cmplx2real(w, v, realidx)

        self.converged, w, x1 = \
                lib.davidson_nosym1(vind, x0, precond,
                                    tol=self.conv_tol,
                                    nroots=self.nstates, lindep=self.lindep,
                                    max_space=self.max_space, pick=pickeig,
                                    verbose=self.verbose)
        mo_occ = self._scf.mo_occ
        self.e = w
        def norm_xy(z):
            x, y = z.reshape(2,-1)
            norm = 2*(lib.norm(x)**2 - lib.norm(y)**2)
            norm = 1/numpy.sqrt(norm)
            x *= norm
            y *= norm
            return _unpack(x, mo_occ), _unpack(y, mo_occ)
        self.xy = [norm_xy(z) for z in x1]

        return self.e, self.xy
RPA = TDHF


def _get_e_ia(mo_energy, mo_occ):
    e_ia = []
    for k, occ in enumerate(mo_occ):
        occidx = occ >  0
        viridx = occ == 0
        e_ia.append(mo_energy[k][viridx] - mo_energy[k][occidx,None])
    return e_ia

def _unpack(vo, mo_occ):
    z = []
    p1 = 0
    for k, occ in enumerate(mo_occ):
        no = numpy.count_nonzero(occ > 0)
        nv = occ.size - no
        p0, p1 = p1, p1 + no * nv
        z.append(vo[p0:p1].reshape(no,nv))
    return z


if __name__ == '__main__':
    from pyscf.pbc import gto
    from pyscf.pbc import scf
    from pyscf.pbc import df
    cell = gto.Cell()
    cell.unit = 'B'
    cell.atom = '''
    C  0.          0.          0.        
    C  1.68506879  1.68506879  1.68506879
    '''
    cell.a = '''
    0.          3.37013758  3.37013758
    3.37013758  0.          3.37013758
    3.37013758  3.37013758  0.
    '''

    cell.basis = 'gth-szv'
    cell.pseudo = 'gth-pade'
    cell.mesh = [25]*3
    cell.build()
    mf = scf.KRHF(cell, cell.make_kpts([2,1,1])).set(exxdiv=None)
    #mf.with_df = df.MDF(cell, cell.make_kpts([2,1,1]))
    #mf.with_df.auxbasis = 'weigend'
    #mf.with_df._cderi = 'eri3d-mdf.h5'
    #mf.with_df.build(with_j3c=False)
    mf.run()
#mesh=9  -8.65192427146353
#mesh=12 -8.65192352289817
#mesh=15 -8.6519235231529
#MDF mesh=5 -8.6519301815144

    td = TDA(mf)
    td.verbose = 5
    print(td.kernel()[0] * 27.2114)
#mesh=9  [ 6.0073749   6.09315355  6.3479901 ]
#mesh=12 [ 6.00253282  6.09317929  6.34799109]
#mesh=15 [ 6.00253396  6.09317949  6.34799109]
#MDF mesh=5 [ 6.09317489  6.09318265  6.34798637]

#    from pyscf.pbc import tools
#    scell = tools.super_cell(cell, [2,1,1])
#    mf = scf.RHF(scell).run()
#    td = rhf.TDA(mf)
#    td.verbose = 5
#    print(td.kernel()[0] * 27.2114)

    td = TDHF(mf)
    td.verbose = 5
    print(td.kernel()[0] * 27.2114)
#mesh=9  [ 6.03860914  6.21664545  8.20305225]
#mesh=12 [ 6.03868259  6.03860343  6.2167623 ]
#mesh=15 [ 6.03861321  6.03861324  6.21675868]
#MDF mesh=5 [ 6.03861693  6.03861775  6.21675694]
<|MERGE_RESOLUTION|>--- conflicted
+++ resolved
@@ -61,20 +61,12 @@
         viridx = [numpy.where(mo_occ[k]==0)[0] for k in range(nkpts)]
         orbo = [mo_coeff[k][:,occidx[k]] for k in range(nkpts)]
         orbv = [mo_coeff[k][:,viridx[k]] for k in range(nkpts)]
-<<<<<<< HEAD
-        eai = _get_eai(mo_energy, mo_occ)
-=======
         e_ia = _get_e_ia(mo_energy, mo_occ)
->>>>>>> 926faa23
         # FIXME: hdiag corresponds to the orbital energy with the exxdiv
         # correction. The integrals in A, B matrices do not have the
         # contribution from the exxdiv. Should the exchange correction be
         # removed from hdiag?
-<<<<<<< HEAD
-        hdiag = numpy.hstack([x.ravel() for x in eai])
-=======
         hdiag = numpy.hstack([x.ravel() for x in e_ia])
->>>>>>> 926faa23
 
         mem_now = lib.current_memory()[0]
         max_memory = max(2000, self.max_memory*.8-mem_now)
@@ -90,12 +82,8 @@
                     dm1 = z1s[i][k] * 2
                     dmov[i,k] = reduce(numpy.dot, (orbo[k], dm1, orbv[k].conj().T))
 
-<<<<<<< HEAD
             with lib.temporary_env(mf, exxdiv=None):
-                v1ao = vresp(dmvo)
-=======
-            v1ao = vresp(dmov)
->>>>>>> 926faa23
+                v1ao = vresp(dmov)
             v1s = []
             for i in range(nz):
                 dm1 = z1s[i]
@@ -187,12 +175,8 @@
                     dmov[i,k] = reduce(numpy.dot, (orbo[k], dmx, orbv[k].T.conj()))
                     dmov[i,k]+= reduce(numpy.dot, (orbv[k], dmy.T, orbo[k].T.conj()))
 
-<<<<<<< HEAD
             with lib.temporary_env(mf, exxdiv=None):
-                v1ao = vresp(dmvo)
-=======
-            v1ao = vresp(dmov)
->>>>>>> 926faa23
+                v1ao = vresp(dmov)
             v1s = []
             for i in range(nz):
                 dmx = z1xs[i]
