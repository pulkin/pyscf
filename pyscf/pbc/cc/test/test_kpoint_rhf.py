--- conflicted
+++ resolved
@@ -265,17 +265,6 @@
         rand_cc._scf.with_df = pbc_df.GDF(kmf.cell, kmf.kpts)
         eris3 = pbcc.kccsd_rhf._ERIS(rand_cc, rand_kmf.mo_coeff,
                                      method='outcore')
-<<<<<<< HEAD
-        self.assertAlmostEqual(finger(eris3.oooo),  0.13807643615247372+0.027068810055556621j, 12)
-        self.assertAlmostEqual(finger(eris3.ooov),  0.11503403217777325-0.040880282128360104j, 12)
-        self.assertAlmostEqual(finger(eris3.oovv), -0.23166000420319702+0.019228089540275023j, 12)
-        self.assertAlmostEqual(finger(eris3.ovov), -0.43333292231518528-0.25422730092646378j , 12)
-        self.assertAlmostEqual(finger(eris3.voov), -0.38514231913922037+0.2608685307447523j  , 12)
-        self.assertAlmostEqual(finger(eris3.vovv), -0.12653400071328597+0.17634730800584489j , 12)
-        # TODO: uncomment this once 2D DF CCSD really works
-        # self.assertAlmostEqual(finger(np.array(eris3.Lpv.tolist())),
-        #                        -2.2567245764033323 +0.76488030281400821j, 12)
-=======
         self.assertAlmostEqual(finger(eris3.oooo),  0.13807643618081983+0.02706881005926997j, 12)
         self.assertAlmostEqual(finger(eris3.ooov),  0.11503403213521873-0.04088028212967049j, 12)
         self.assertAlmostEqual(finger(eris3.oovv), -0.23166000424452704+0.01922808953198968j, 12)
@@ -284,7 +273,6 @@
         self.assertAlmostEqual(finger(eris3.vovv), -0.12653400070346893+0.17634730801555784j, 12)
         self.assertAlmostEqual(finger(np.array(eris3.Lpv.tolist())),
                                -2.2567245766867092+0.7648803028093745j, 12)
->>>>>>> 5d51f7ff
 
     def _test_cu_metallic_nonequal_occ(self, kmf, cell, ecc1_bench=-0.9646107739333411):
         assert cell.mesh == [7, 7, 7]
