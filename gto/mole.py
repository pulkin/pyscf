--- conflicted
+++ resolved
@@ -2376,15 +2376,8 @@
         return param.ELEMENTS[symb_or_chg][0]
 
 def _std_symbol(symb_or_chg):
-<<<<<<< HEAD
-    if isinstance(symb_or_chg, unicode):
-        symb_or_chg = str(symb_or_chg)
-    if isinstance(symb_or_chg, str):
-        rawsymb = _rm_digit(symb_or_chg)
-=======
     if isinstance(symb_or_chg, (str, unicode)):
         rawsymb = str(_rm_digit(symb_or_chg))
->>>>>>> 50bd756b
         return param.ELEMENTS[_ELEMENTDIC[rawsymb.upper()]][0]
     else:
         return param.ELEMENTS[symb_or_chg][0]
