--- conflicted
+++ resolved
@@ -426,12 +426,8 @@
     '''
     assert(abs(sum(weights)-1) < 1e-10)
     fcibase = casscf.fcisolver
-<<<<<<< HEAD
-    class FakeCISolver(casscf.fcisolver.__class__):
-=======
     fcibase_class = casscf.fcisolver.__class__
     class FakeCISolver(fcibase_class):
->>>>>>> e286baa5
         def __init__(self):
             self.__dict__.update(fcibase.__dict__)
             self.nroots = len(weights)
